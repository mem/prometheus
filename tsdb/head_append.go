--- conflicted
+++ resolved
@@ -21,15 +21,10 @@
 	"github.com/go-kit/log/level"
 	"github.com/pkg/errors"
 
-<<<<<<< HEAD
+	"github.com/prometheus/prometheus/model/exemplar"
 	"github.com/prometheus/prometheus/model/histogram"
-	"github.com/prometheus/prometheus/pkg/exemplar"
-	"github.com/prometheus/prometheus/pkg/labels"
-	"github.com/prometheus/prometheus/pkg/value"
-=======
-	"github.com/prometheus/prometheus/model/exemplar"
 	"github.com/prometheus/prometheus/model/labels"
->>>>>>> 0028c4f3
+	"github.com/prometheus/prometheus/model/value"
 	"github.com/prometheus/prometheus/storage"
 	"github.com/prometheus/prometheus/tsdb/chunkenc"
 	"github.com/prometheus/prometheus/tsdb/chunks"
@@ -72,7 +67,7 @@
 	return a.app.AppendExemplar(ref, l, e)
 }
 
-func (a *initAppender) AppendHistogram(ref uint64, l labels.Labels, t int64, h *histogram.Histogram) (uint64, error) {
+func (a *initAppender) AppendHistogram(ref storage.SeriesRef, l labels.Labels, t int64, h *histogram.Histogram) (storage.SeriesRef, error) {
 	if a.app != nil {
 		return a.app.AppendHistogram(ref, l, t, h)
 	}
@@ -241,19 +236,12 @@
 	minValidTime int64 // No samples below this timestamp are allowed.
 	mint, maxt   int64
 
-<<<<<<< HEAD
-	series          []record.RefSeries
-	samples         []record.RefSample
-	exemplars       []exemplarWithSeriesRef
-	sampleSeries    []*memSeries
-	histograms      []record.RefHistogram
-	histogramSeries []*memSeries
-=======
-	series       []record.RefSeries      // New series held by this appender.
-	samples      []record.RefSample      // New samples held by this appender.
-	exemplars    []exemplarWithSeriesRef // New exemplars held by this appender.
-	sampleSeries []*memSeries            // Series corresponding to the samples held by this appender (using corresponding slice indices - same series may appear more than once).
->>>>>>> 0028c4f3
+	series          []record.RefSeries      // New series held by this appender.
+	samples         []record.RefSample      // New float samples held by this appender.
+	exemplars       []exemplarWithSeriesRef // New exemplars held by this appender.
+	sampleSeries    []*memSeries            // Float series corresponding to the samples held by this appender (using corresponding slice indices - same series may appear more than once).
+	histograms      []record.RefHistogram   // New histogram samples held by this appender.
+	histogramSeries []*memSeries            // Histogram series corresponding to the samples held by this appender (using corresponding slice indices - same series may appear more than once).
 
 	appendID, cleanupAppendIDsBelow uint64
 	closed                          bool
@@ -402,13 +390,13 @@
 	return storage.SeriesRef(s.ref), nil
 }
 
-func (a *headAppender) AppendHistogram(ref uint64, lset labels.Labels, t int64, h *histogram.Histogram) (uint64, error) {
+func (a *headAppender) AppendHistogram(ref storage.SeriesRef, lset labels.Labels, t int64, h *histogram.Histogram) (storage.SeriesRef, error) {
 	if t < a.minValidTime {
 		a.head.metrics.outOfBoundSamples.Inc()
 		return 0, storage.ErrOutOfBounds
 	}
 
-	s := a.head.series.getByID(ref)
+	s := a.head.series.getByID(chunks.HeadSeriesRef(ref))
 	if s == nil {
 		// Ensure no empty labels have gotten through.
 		lset = lset.WithoutEmpty()
@@ -460,7 +448,7 @@
 		H:   h,
 	})
 	a.histogramSeries = append(a.histogramSeries, s)
-	return s.ref, nil
+	return storage.SeriesRef(s.ref), nil
 }
 
 var _ storage.GetRef = &headAppender{}
@@ -719,13 +707,8 @@
 
 	if c == nil {
 		if len(s.mmappedChunks) > 0 && s.mmappedChunks[len(s.mmappedChunks)-1].maxTime >= t {
-<<<<<<< HEAD
-			// Out of order sample. Sample timestamp is already in the mmaped chunks, so ignore it.
+			// Out of order sample. Sample timestamp is already in the mmapped chunks, so ignore it.
 			return c, false, false
-=======
-			// Out of order sample. Sample timestamp is already in the mmapped chunks, so ignore it.
-			return false, false
->>>>>>> 0028c4f3
 		}
 		// There is no chunk in this series yet, create the first chunk for the sample.
 		c = s.cutNewHeadChunk(t, e, chunkDiskMapper)
