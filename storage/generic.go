--- conflicted
+++ resolved
@@ -125,9 +125,6 @@
 		buf = append(buf, ser.(ChunkSeries))
 	}
 	return a.VerticalChunkSeriesMergerFunc(buf...)
-<<<<<<< HEAD
-}
-=======
 }
 
 type noopGenericSeriesSet struct{}
@@ -138,5 +135,4 @@
 
 func (noopGenericSeriesSet) Err() error { return nil }
 
-func (noopGenericSeriesSet) Warnings() Warnings { return nil }
->>>>>>> 66dfb951
+func (noopGenericSeriesSet) Warnings() Warnings { return nil }